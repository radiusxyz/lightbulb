--- conflicted
+++ resolved
@@ -1,6 +1,2 @@
-<<<<<<< HEAD
-pub mod auction;
 pub mod db;
-=======
->>>>>>> 7c480166
 pub mod registry;